--- conflicted
+++ resolved
@@ -2451,13 +2451,8 @@
     }
 
     /* check the result */
-<<<<<<< HEAD
     if (!inc->submodule) {
-        LOGVAL(LYE_INARG, LOGLINE(yin), value, yin->name);
-=======
-    if (ret) {
         LOGVAL(LYE_INARG, LOGLINE(yin), LY_VLOG_XML, yin, value, yin->name);
->>>>>>> 052dab2b
         LOGERR(LY_EVALID, "Including \"%s\" module into \"%s\" failed.", value, module->name);
         goto error;
     }
