/**
 * @file printer_yin.c
 * @author Michal Vasko <mvasko@cesnet.cz>
 * @brief YIN printer for libyang data model structure
 *
 * Copyright (c) 2016 CESNET, z.s.p.o.
 *
 * This source code is licensed under BSD 3-Clause License (the "License").
 * You may not use this file except in compliance with the License.
 * You may obtain a copy of the License at
 *
 *     https://opensource.org/licenses/BSD-3-Clause
 */
#define _GNU_SOURCE
#include <stdlib.h>
#include <string.h>
#include <assert.h>

#include "common.h"
#include "printer.h"
#include "tree_schema.h"
#include "xml_internal.h"

#define INDENT ""
#define LEVEL (level*2)

static void yin_print_snode(struct lyout *out, int level, const struct lys_node *node, int mask);

/* endflag :
 * -1: />  - empty element
 *  0:     - no end
 *  1: >   - element with children
 */
static void
yin_print_open(struct lyout *out, int level, const char *elem_prefix, const char *elem_name,
               const char *attr_name, const char *attr_value, int endflag)
{
    if (elem_prefix) {
        ly_print(out, "%*s<%s:%s", LEVEL, INDENT, elem_prefix, elem_name);
    } else {
        ly_print(out, "%*s<%s", LEVEL, INDENT, elem_name);
    }

    if (attr_name) {
        ly_print(out, " %s=\"", attr_name);
        lyxml_dump_text(out, attr_value);
        ly_print(out, "\"%s", endflag == -1 ? "/>\n" : endflag == 1 ? ">\n" : "");
    } else if (endflag) {
        ly_print(out, endflag == -1 ? "/>\n" : ">\n");
    }
}

/*
 * endflag:
 * 0: />           - closing empty element
 * 1: </elem_name> - closing element with children
 */
static void
yin_print_close(struct lyout *out, int level, const char *elem_prefix, const char *elem_name, int endflag)
{
    if (endflag) {
        if (elem_prefix) {
            ly_print(out, "%*s</%s:%s>\n", LEVEL, INDENT, elem_prefix, elem_name);
        } else {
            ly_print(out, "%*s</%s>\n", LEVEL, INDENT, elem_name);
        }
    } else {
        ly_print(out, "/>\n");
    }
}

/*
 * par_close_flag
 * 0 - parent not yet closed, printing >\n, setting flag to 1
 * 1 or NULL - parent already closed, do nothing
 */
static void
yin_print_close_parent(struct lyout *out, int *par_close_flag)
{
    if (par_close_flag && !(*par_close_flag)) {
        (*par_close_flag) = 1;
        ly_print(out, ">\n");
    }
}

static void
yin_print_arg(struct lyout *out, int level, const char *arg, const char *text)
{
    ly_print(out, "%*s<%s>", LEVEL, INDENT, arg);
    lyxml_dump_text(out, text);
    ly_print(out, "</%s>\n", arg);
}

static void
yin_print_extension_instances(struct lyout *out, int level, const struct lys_module *module,
                              LYEXT_SUBSTMT substmt, uint8_t substmt_index,
                              struct lys_ext_instance **ext, unsigned int count)
{
    unsigned int u, x;
    struct lys_module *mod;
    const char *prefix = NULL;
    int content;

    for (u = 0; u < count; u++) {
        if (ext[u]->flags & LYEXT_OPT_INHERIT) {
            /* ignore the inherited extensions which were not explicitely instantiated in the module */
            continue;
        } else if (ext[u]->substmt != substmt || ext[u]->substmt_index != substmt_index) {
            /* do not print the other substatement than the required */
            continue;
        }

        mod = lys_main_module(ext[u]->def->module);
        if (mod == lys_main_module(module)) {
            prefix = module->prefix;
        } else {
            for (x = 0; x < module->imp_size; x++) {
                if (mod == module->imp[x].module) {
                    prefix = module->imp[x].prefix;
                    break;
                }
            }
        }
        assert(prefix);

        content = 0;
        if (ext[u]->arg_value) {
            if (ext[u]->def->flags & LYS_YINELEM) {
                /* argument as element */
                content = 1;
                yin_print_open(out, level, prefix, ext[u]->def->name, NULL, NULL, content);
                level++;
                ly_print(out, "%*s<%s:%s>", LEVEL, INDENT, prefix, ext[u]->def->argument);
                lyxml_dump_text(out, ext[u]->arg_value);
                ly_print(out, "</%s:%s>\n", prefix, ext[u]->def->argument);
                level--;
            } else {
                /* argument as attribute */
                yin_print_open(out, level, prefix, ext[u]->def->name,
                               ext[u]->def->argument, ext[u]->arg_value, content);
            }
        } else {
            yin_print_open(out, level, prefix, ext[u]->def->name, NULL, NULL, content);
        }

        /* extension - type-specific part */
        switch (lys_ext_instance_type(ext[u])) {
        case LYEXT_FLAG:
            /* flag extension - nothing special */
            break;
        case LYEXT_ERR:
            LOGINT;
            break;
        }

        /* extensions */
        if (ext[u]->ext_size) {
            yin_print_close_parent(out, &content);
            yin_print_extension_instances(out, level + 1, module, LYEXT_SUBSTMT_SELF, 0,
                                          ext[u]->ext, ext[u]->ext_size);
        }

        /* close extension */
        yin_print_close(out, level, prefix, ext[u]->def->name, content);
    }
}

static void
yin_print_substmt(struct lyout *out, int level, LYEXT_SUBSTMT substmt, uint8_t substmt_index, const char *text,
                   const struct lys_module *module, struct lys_ext_instance **ext, unsigned int ext_size)
{
    int i, content = 0;

    if (!text) {
        /* nothing to print */
        return;
    }

    if (ext_substmt_info[substmt].flags & SUBST_FLAG_YIN) {
        content = 1;
        yin_print_open(out, level, NULL, ext_substmt_info[substmt].name,
                       NULL, NULL, content);
    } else {
        yin_print_open(out, level, NULL, ext_substmt_info[substmt].name,
                       ext_substmt_info[substmt].arg, text, content);
    }
    /* extensions */
    i = -1;
    do {
        i = ly_print_ext_iter(ext, ext_size, i + 1, substmt);
    } while (i != -1 && ext[i]->substmt_index != substmt_index);
    if (i != -1) {
        yin_print_close_parent(out, &content);
        do {
            yin_print_extension_instances(out, level + 1, module, substmt, substmt_index, &ext[i], 1);
            do {
                i = ly_print_ext_iter(ext, ext_size, i + 1, substmt);
            } while (i != -1 && ext[i]->substmt_index != substmt_index);
        } while (i != -1);
    }

    /* argument as yin-element */
    if (ext_substmt_info[substmt].flags & SUBST_FLAG_YIN) {
        yin_print_arg(out, level + 1, ext_substmt_info[substmt].arg, text);
    }

    yin_print_close(out, level, NULL, ext_substmt_info[substmt].name, content);
}

static void
yin_print_iffeature(struct lyout *out, int level, const struct lys_module *module, struct lys_iffeature *iffeature)
{
    ly_print(out, "%*s<if-feature name=\"", LEVEL, INDENT);
    ly_print_iffeature(out, module, iffeature);

    /* extensions */
    if (iffeature->ext_size) {
        ly_print(out, "\">\n");
        yin_print_extension_instances(out, level + 1, module, LYEXT_SUBSTMT_SELF, 0, iffeature->ext, iffeature->ext_size);
        ly_print(out, "%*s</if-feature>\n", LEVEL, INDENT);
    } else {
        ly_print(out, "\"/>\n");
    }
}

/*
 * Covers:
 * extension (instances), if-features, config, mandatory, status, description, reference
 */
#define SNODE_COMMON_EXT    0x01
#define SNODE_COMMON_IFF    0x02
#define SNODE_COMMON_CONFIG 0x04
#define SNODE_COMMON_MAND   0x08
#define SNODE_COMMON_STATUS 0x10
#define SNODE_COMMON_DSC    0x20
#define SNODE_COMMON_REF    0x40
static void
yin_print_snode_common(struct lyout *out, int level, const struct lys_node *node, const struct lys_module *module,
                       int *par_close_flag, int mask)
{
    int i;
    const char *status = NULL;

    /* extensions */
    if ((mask & SNODE_COMMON_EXT) && node->ext_size) {
        yin_print_close_parent(out, par_close_flag);
        yin_print_extension_instances(out, level, module, LYEXT_SUBSTMT_SELF, 0, node->ext, node->ext_size);
    }

    /* if-features */
    if (mask & SNODE_COMMON_IFF) {
        for (i = 0; i < node->iffeature_size; ++i) {
            yin_print_close_parent(out, par_close_flag);
            yin_print_iffeature(out, level, module, &node->iffeature[i]);
        }
    }

    /* config */
    if (mask & SNODE_COMMON_CONFIG) {
        /* get info if there is an extension for the config statement */
        i = ly_print_ext_iter(node->ext, node->ext_size, 0, LYEXT_SUBSTMT_CONFIG);

        if (lys_parent(node)) {
            if ((node->flags & LYS_CONFIG_SET) || i != -1) {
                /* print config when it differs from the parent or if it has an extension instance ... */
                if (node->flags & LYS_CONFIG_W) {
                    yin_print_close_parent(out, par_close_flag);
                    yin_print_substmt(out, level, LYEXT_SUBSTMT_CONFIG, 0, "true",
                                      module, node->ext, node->ext_size);
                } else if (node->flags & LYS_CONFIG_R) {
                    yin_print_close_parent(out, par_close_flag);
                    yin_print_substmt(out, level, LYEXT_SUBSTMT_CONFIG, 0, "false",
                                      module, node->ext, node->ext_size);
                }
            }
        } else if (node->flags & LYS_CONFIG_R) {
            /* ... or it's a top-level state node */
            yin_print_close_parent(out, par_close_flag);
            yin_print_substmt(out, level, LYEXT_SUBSTMT_CONFIG, 0, "false",
                              module, node->ext, node->ext_size);
        } else if (i != -1) {
            /* the config has an extension, so we have to print it */
            yin_print_close_parent(out, par_close_flag);
            yin_print_substmt(out, level, LYEXT_SUBSTMT_CONFIG, 0, "true",
                              module, node->ext, node->ext_size);
        }
    }

    /* mandatory */
    if ((mask & SNODE_COMMON_MAND) && (node->nodetype & (LYS_LEAF | LYS_CHOICE | LYS_ANYDATA))) {
        if (node->flags & LYS_MAND_TRUE) {
            yin_print_close_parent(out, par_close_flag);
            yin_print_substmt(out, level, LYEXT_SUBSTMT_MANDATORY, 0, "true",
                              module, node->ext, node->ext_size);
        } else if (node->flags & LYS_MAND_FALSE) {
            yin_print_close_parent(out, par_close_flag);
            yin_print_substmt(out, level, LYEXT_SUBSTMT_MANDATORY, 0, "false",
                              module, node->ext, node->ext_size);
        }
    }

    /* status */
    if (mask & SNODE_COMMON_STATUS) {
        if (node->flags & LYS_STATUS_CURR) {
            yin_print_close_parent(out, par_close_flag);
            status = "current";
        } else if (node->flags & LYS_STATUS_DEPRC) {
            yin_print_close_parent(out, par_close_flag);
            status = "deprecated";
        } else if (node->flags & LYS_STATUS_OBSLT) {
            yin_print_close_parent(out, par_close_flag);
            status = "obsolete";
        }
        yin_print_substmt(out, level, LYEXT_SUBSTMT_STATUS, 0, status, module, node->ext, node->ext_size);
    }

    /* description */
    if ((mask & SNODE_COMMON_DSC) && node->dsc) {
        yin_print_close_parent(out, par_close_flag);
        yin_print_substmt(out, level, LYEXT_SUBSTMT_DESCRIPTION, 0, node->dsc,
                           module, node->ext, node->ext_size);
    }

    /* reference */
    if ((mask & SNODE_COMMON_REF) && node->ref) {
        yin_print_close_parent(out, par_close_flag);
        yin_print_substmt(out, level, LYEXT_SUBSTMT_REFERENCE, 0, node->ref,
                          module, node->ext, node->ext_size);
    }
}

static void
yin_print_extension(struct lyout *out, int level, const struct lys_ext *ext)
{
    int close = 0, close2 = 0, i;

    yin_print_open(out, level, NULL, "extension", "name", ext->name, close);
    level++;

    yin_print_snode_common(out, level, (struct lys_node *)ext, ext->module, &close,
                           SNODE_COMMON_EXT);

    if (ext->argument) {
        yin_print_close_parent(out, &close);
        yin_print_open(out, level, NULL, "argument", "name", ext->argument, close2);
        i = -1;
        while ((i = ly_print_ext_iter(ext->ext, ext->ext_size, i + 1, LYEXT_SUBSTMT_ARGUMENT)) != -1) {
            yin_print_close_parent(out, &close2);
            yin_print_extension_instances(out, level + 1, ext->module, LYEXT_SUBSTMT_ARGUMENT, 0, &ext->ext[i], 1);
        }
        if (ext->flags & LYS_YINELEM) {
            yin_print_close_parent(out, &close2);
            yin_print_substmt(out, level + 1, LYEXT_SUBSTMT_YINELEM, 0, "true", ext->module, ext->ext, ext->ext_size);
        }
        yin_print_close(out, level, NULL, "argument", close2);
    }

    yin_print_snode_common(out, level, (struct lys_node *)ext, ext->module, &close,
                           SNODE_COMMON_STATUS | SNODE_COMMON_DSC | SNODE_COMMON_REF);

    level--;
    yin_print_close(out, level, NULL, "extension", close);
}

static void
yin_print_restr(struct lyout *out, int level, const struct lys_module *module, const struct lys_restr *restr,
                    int *flag)
{
    if (restr->ext_size) {
        yin_print_close_parent(out, flag);
        yin_print_extension_instances(out, level, module, LYEXT_SUBSTMT_SELF, 0,
                                      restr->ext, restr->ext_size);
    }
    if (restr->expr[0] == 0x15) {
        /* special byte value in pattern's expression: 0x15 - invert-match, 0x06 - match */
        yin_print_close_parent(out, flag);
        yin_print_substmt(out, level, LYEXT_SUBSTMT_MODIFIER, 0, "invert-match", module,
                          restr->ext, restr->ext_size);
    }
    if (restr->emsg != NULL) {
        yin_print_close_parent(out, flag);
        yin_print_substmt(out, level, LYEXT_SUBSTMT_ERRMSG, 0, restr->emsg,
                          module, restr->ext, restr->ext_size);
    }
    if (restr->eapptag != NULL) {
        yin_print_close_parent(out, flag);
        yin_print_substmt(out, level, LYEXT_SUBSTMT_ERRTAG, 0, restr->eapptag,
                          module, restr->ext, restr->ext_size);
    }
    if (restr->dsc != NULL) {
        yin_print_close_parent(out, flag);
        yin_print_substmt(out, level, LYEXT_SUBSTMT_DESCRIPTION, 0, restr->dsc,
                          module, restr->ext, restr->ext_size);
    }
    if (restr->ref != NULL) {
        yin_print_close_parent(out, flag);
        yin_print_substmt(out, level, LYEXT_SUBSTMT_REFERENCE, 0, restr->ref,
                          module, restr->ext, restr->ext_size);
    }
}

/* covers length, range, pattern*/
static void
yin_print_typerestr(struct lyout *out, int level, const char *elem_name,
                    const struct lys_module *module, const struct lys_restr *restr)
{
    int content = 0;
    int pattern = 0;

    if (restr->expr[0] == 0x06 || restr->expr[0] == 0x15) {
        pattern = 1;
    }

    yin_print_open(out, level, NULL, elem_name, "value", pattern ? &restr->expr[1] : restr->expr , content);
    yin_print_restr(out, level + 1, module, restr, &content);
    yin_print_close(out, level, NULL, elem_name, content);
}

static void
yin_print_feature(struct lyout *out, int level, const struct lys_feature *feat)
{
    int close = 0;

    yin_print_open(out, level, NULL, "feature", "name", feat->name, close);
    yin_print_snode_common(out, level + 1, (struct lys_node *)feat, feat->module, &close, SNODE_COMMON_EXT |
                            SNODE_COMMON_IFF | SNODE_COMMON_STATUS | SNODE_COMMON_DSC | SNODE_COMMON_REF);
    yin_print_close(out, level, NULL, "feature", close);
}

static void
yin_print_when(struct lyout *out, int level, const struct lys_module *module, const struct lys_when *when)
{
    int flag = 0;
    const char *str;

    str = transform_json2schema(module, when->cond);
    if (!str) {
        ly_print(out, "(!error!)");
        return;
    }

    ly_print(out, "%*s<when condition=\"", LEVEL, INDENT);
    lyxml_dump_text(out, str);
    ly_print(out, "\"");
    lydict_remove(module->ctx, str);

    level++;

    if (when->ext_size) {
        /* extension is stored in lys_when incompatible with lys_node, so we cannot use yang_print_snode_common() */
        yin_print_close_parent(out, &flag);
        yin_print_extension_instances(out, level, module, LYEXT_SUBSTMT_SELF, 0, when->ext, when->ext_size);
    }
    if (when->dsc != NULL) {
        yin_print_close_parent(out, &flag);
        yin_print_substmt(out, level, LYEXT_SUBSTMT_DESCRIPTION, 0, when->dsc,
                          module, when->ext, when->ext_size);
    }
    if (when->ref != NULL) {
        yin_print_close_parent(out, &flag);
        yin_print_substmt(out, level, LYEXT_SUBSTMT_REFERENCE, 0, when->ref,
                          module, when->ext, when->ext_size);
    }

    level--;
    yin_print_close(out, level, NULL, "when", flag);
}

static void
yin_print_unsigned(struct lyout *out, int level, LYEXT_SUBSTMT substmt, const struct lys_module *module,
                   struct lys_ext_instance **ext, unsigned int ext_size, unsigned int attr_value)
{
    char *str;

    asprintf(&str, "%u", attr_value);
    yin_print_substmt(out, level, substmt, 0, str, module, ext, ext_size);
    free(str);
}

static void
yin_print_signed(struct lyout *out, int level, LYEXT_SUBSTMT substmt, const struct lys_module *module,
                 struct lys_ext_instance **ext, unsigned int ext_size, signed int attr_value)
{
    char *str;

    asprintf(&str, "%d", attr_value);
    yin_print_substmt(out, level, substmt, 0, str, module, ext, ext_size);
    free(str);
}


static void
yin_print_type(struct lyout *out, int level, const struct lys_module *module, const struct lys_type *type)
{
    int i, content = 0, content2 = 0;
    const char *str;
    char *s;
    struct lys_module *mod;

    if (type->module_name) {
        ly_print(out, "%*s<type name=\"%s:%s\"", LEVEL, INDENT,
                 transform_module_name2import_prefix(module, type->module_name), type->der->name);
    } else {
        yin_print_open(out, level, NULL, "type", "name", type->der->name, content);
    }
    level++;

    /* extensions */
    if (type->ext_size) {
        yin_print_close_parent(out, &content);
        yin_print_extension_instances(out, level, module, LYEXT_SUBSTMT_SELF, 0, type->ext, type->ext_size);
    }


    switch (type->base) {
    case LY_TYPE_BINARY:
        if (type->info.binary.length) {
            yin_print_typerestr(out, level, "length", module, type->info.binary.length);
        }
        break;
    case LY_TYPE_BITS:
        for (i = 0; i < type->info.bits.count; ++i) {
            content2 = 0;
            yin_print_close_parent(out, &content);
            yin_print_open(out, level, NULL, "bit", "name", type->info.bits.bit[i].name, content2);
            yin_print_snode_common(out, level + 1, (struct lys_node *)&type->info.bits.bit[i], module, &content2,
                                   SNODE_COMMON_EXT | SNODE_COMMON_IFF);
            if (!(type->info.bits.bit[i].flags & LYS_AUTOASSIGNED)) {
                yin_print_close_parent(out, &content2);
                yin_print_unsigned(out, level + 1, LYEXT_SUBSTMT_POSITION, module,
                                   type->info.bits.bit[i].ext, type->info.bits.bit[i].ext_size,
                                   type->info.bits.bit[i].pos);
            }
            yin_print_snode_common(out, level, (struct lys_node *)&type->info.bits.bit[i], module, &content2,
                                   SNODE_COMMON_STATUS | SNODE_COMMON_DSC | SNODE_COMMON_REF);
            yin_print_close(out, level, NULL, "bit", content2);
        }
        break;
    case LY_TYPE_DEC64:
        if (!type->der->type.der) {
            yin_print_close_parent(out, &content);
            yin_print_unsigned(out, level, LYEXT_SUBSTMT_DIGITS, module,
                               type->ext, type->ext_size, type->info.dec64.dig);
        }
        if (type->info.dec64.range) {
            yin_print_close_parent(out, &content);
            yin_print_typerestr(out, level, "range", module, type->info.dec64.range);
        }
        break;
    case LY_TYPE_ENUM:
        for (i = 0; i < type->info.enums.count; i++) {
            content2 = 0;
            yin_print_close_parent(out, &content);
            yin_print_open(out, level, NULL, "enum", "name", type->info.enums.enm[i].name, content2);
            yin_print_snode_common(out, level + 1, (struct lys_node *)&type->info.enums.enm[i], module, &content2,
                                   SNODE_COMMON_EXT | SNODE_COMMON_IFF);
            if (!(type->info.enums.enm[i].flags & LYS_AUTOASSIGNED)) {
                yin_print_close_parent(out, &content2);
                yin_print_signed(out, level + 1, LYEXT_SUBSTMT_VALUE, module,
                                 type->info.enums.enm[i].ext, type->info.enums.enm[i].ext_size,
                                 type->info.enums.enm[i].value);
            }
            yin_print_snode_common(out, level, (struct lys_node *)&type->info.enums.enm[i], module, &content2,
                                   SNODE_COMMON_STATUS | SNODE_COMMON_DSC | SNODE_COMMON_REF);
            yin_print_close(out, level, NULL, "enum", content2);
        }
        break;
    case LY_TYPE_IDENT:
        if (type->info.ident.count) {
            yin_print_close_parent(out, &content);
            for (i = 0; i < type->info.ident.count; ++i) {
                mod = lys_main_module(type->info.ident.ref[i]->module);
                if (lys_main_module(module) == mod) {
                    yin_print_substmt(out, level, LYEXT_SUBSTMT_BASE, 0, type->info.ident.ref[i]->name,
                                      module, type->info.ident.ref[i]->ext, type->info.ident.ref[i]->ext_size);
                } else {
                    asprintf(&s, "%s:%s", transform_module_name2import_prefix(module, mod->name),
                             type->info.ident.ref[i]->name);
                    yin_print_substmt(out, level, LYEXT_SUBSTMT_BASE, 0, s,
                                      module, type->info.ident.ref[i]->ext, type->info.ident.ref[i]->ext_size);
                    free(s);
                }
            }
        }
        break;
    case LY_TYPE_INST:
        if (type->info.inst.req == 1) {
            yin_print_close_parent(out, &content);
            yin_print_substmt(out, level, LYEXT_SUBSTMT_REQINST, 0, "true", module, type->ext, type->ext_size);
        } else if (type->info.inst.req == -1) {
            yin_print_close_parent(out, &content);
            yin_print_substmt(out, level, LYEXT_SUBSTMT_REQINST, 0, "false", module, type->ext, type->ext_size);
        }
        break;
    case LY_TYPE_INT8:
    case LY_TYPE_INT16:
    case LY_TYPE_INT32:
    case LY_TYPE_INT64:
    case LY_TYPE_UINT8:
    case LY_TYPE_UINT16:
    case LY_TYPE_UINT32:
    case LY_TYPE_UINT64:
        if (type->info.num.range) {
            yin_print_close_parent(out, &content);
            yin_print_typerestr(out, level, "range", module, type->info.num.range);
        }
        break;
    case LY_TYPE_LEAFREF:
        if (ly_strequal(type->der->name, "leafref", 0)) {
            yin_print_close_parent(out, &content);
            str = transform_json2schema(module, type->info.lref.path);
            yin_print_substmt(out, level, LYEXT_SUBSTMT_PATH, 0, str, module, type->ext, type->ext_size);
            lydict_remove(module->ctx, str);
        }
        if (type->info.lref.req == 1) {
            yin_print_close_parent(out, &content);
            yin_print_substmt(out, level, LYEXT_SUBSTMT_REQINST, 0, "true", module, type->ext, type->ext_size);
        } else if (type->info.lref.req == -1) {
            yin_print_close_parent(out, &content);
            yin_print_substmt(out, level, LYEXT_SUBSTMT_REQINST, 0, "false", module, type->ext, type->ext_size);
        }
        break;
    case LY_TYPE_STRING:
        if (type->info.str.length) {
            yin_print_close_parent(out, &content);
            yin_print_typerestr(out, level, "length", module, type->info.str.length);
        }
        for (i = 0; i < type->info.str.pat_count; i++) {
            yin_print_close_parent(out, &content);
            yin_print_typerestr(out, level, "pattern", module, &type->info.str.patterns[i]);
        }
        break;
    case LY_TYPE_UNION:
        for (i = 0; i < type->info.uni.count; ++i) {
            yin_print_close_parent(out, &content);
            yin_print_type(out, level, module, &type->info.uni.types[i]);
        }
        break;
    default:
        /* other types do not have substatements */
        break;
    }

    level--;
    yin_print_close(out, level, NULL, "type", content);
}

static void
yin_print_must(struct lyout *out, int level, const struct lys_module *module, const struct lys_restr *must)
{
    const char *str;
    int content = 0;

    str = transform_json2schema(module, must->expr);
    if (!str) {
        ly_print(out, "(!error!)");
        return;
    }

    ly_print(out, "%*s<must condition=\"", LEVEL, INDENT);
    lyxml_dump_text(out, str);
    ly_print(out, "\"");
    lydict_remove(module->ctx, str);

    yin_print_restr(out, level + 1, module, must, &content);
    yin_print_close(out, level, NULL, "must", content);
}

static void
yin_print_unique(struct lyout *out, int level, const struct lys_unique *uniq)
{
    int i;

    ly_print(out, "%*s<unique tag=\"", LEVEL, INDENT);
    for (i = 0; i < uniq->expr_size; i++) {
        ly_print(out, "%s%s", uniq->expr[i], i + 1 < uniq->expr_size ? " " : "");
    }
    ly_print(out, "\"");
}

static void
yin_print_refine(struct lyout *out, int level, const struct lys_module *module, const struct lys_refine *refine)
{
    int i, content = 0;
    const char *str;

    str = transform_json2xml(module, refine->target_name, NULL, NULL, NULL);
    yin_print_open(out, level, NULL, "refine", "target-node", str, content);
    lydict_remove(module->ctx, str);

    level++;
    yin_print_snode_common(out, level, (struct lys_node *)refine, module, &content,
                           SNODE_COMMON_EXT | SNODE_COMMON_IFF);
    for (i = 0; i < refine->must_size; ++i) {
        yin_print_close_parent(out, &content);
        yin_print_must(out, level, module, &refine->must[i]);
    }
    if (refine->target_type == LYS_CONTAINER && refine->mod.presence) {
        yin_print_close_parent(out, &content);
        yin_print_substmt(out, level, LYEXT_SUBSTMT_PRESENCE, 0, refine->mod.presence,
                          module, refine->ext, refine->ext_size);
    }
    for (i = 0; i < refine->dflt_size; ++i) {
        yin_print_close_parent(out, &content);
        yin_print_substmt(out, level, LYEXT_SUBSTMT_DEFAULT, i, refine->dflt[i],
                          module, refine->ext, refine->ext_size);
    }
    if (refine->flags & LYS_CONFIG_W) {
        yin_print_close_parent(out, &content);
        yin_print_substmt(out, level, LYEXT_SUBSTMT_CONFIG, 0, "true", module, refine->ext, refine->ext_size);
    } else if (refine->flags & LYS_CONFIG_R) {
        yin_print_close_parent(out, &content);
        yin_print_substmt(out, level, LYEXT_SUBSTMT_CONFIG, 0, "false", module, refine->ext, refine->ext_size);
    }
    if (refine->flags & LYS_MAND_TRUE) {
        yin_print_close_parent(out, &content);
        yin_print_substmt(out, level, LYEXT_SUBSTMT_MANDATORY, 0, "true", module, refine->ext, refine->ext_size);
    } else if (refine->flags & LYS_MAND_FALSE) {
        yin_print_close_parent(out, &content);
        yin_print_substmt(out, level, LYEXT_SUBSTMT_MANDATORY, 0, "false", module, refine->ext, refine->ext_size);
    }
    if (refine->target_type & (LYS_LIST | LYS_LEAFLIST)) {
        if (refine->flags & LYS_RFN_MINSET) {
            yin_print_close_parent(out, &content);
            yin_print_unsigned(out, level, LYEXT_SUBSTMT_MIN, module, refine->ext, refine->ext_size,
                               refine->mod.list.min);
        }
        if (refine->flags & LYS_RFN_MAXSET) {
            yin_print_close_parent(out, &content);
            if (refine->mod.list.max) {
                yin_print_unsigned(out, level, LYEXT_SUBSTMT_MAX, module, refine->ext, refine->ext_size,
                                   refine->mod.list.min);
            } else {
                yin_print_substmt(out, level, LYEXT_SUBSTMT_MAX, 0, "unbounded", module,
                                  refine->ext, refine->ext_size);
            }
        }
    }
    yin_print_snode_common(out, level, (struct lys_node *)refine, module, &content,
                           SNODE_COMMON_DSC | SNODE_COMMON_REF);
    level--;

    yin_print_close(out, level, NULL, "refine", content);
}

static void
yin_print_deviation(struct lyout *out, int level, const struct lys_module *module,
                    const struct lys_deviation *deviation)
{
    int i, j, p, content;
    const char *str;

    str = transform_json2schema(module, deviation->target_name);
    yin_print_open(out, level, NULL, "deviation", "target-node", str, 1);
    lydict_remove(module->ctx, str);

    level++;

    if (deviation->ext_size) {
        yin_print_extension_instances(out, level, module, LYEXT_SUBSTMT_SELF, 0, deviation->ext, deviation->ext_size);
    }
    yin_print_substmt(out, level, LYEXT_SUBSTMT_DESCRIPTION, 0, deviation->dsc,
                      module, deviation->ext, deviation->ext_size);
    yin_print_substmt(out, level, LYEXT_SUBSTMT_REFERENCE, 0, deviation->ref,
                      module, deviation->ext, deviation->ext_size);

    for (i = 0; i < deviation->deviate_size; ++i) {
        ly_print(out, "%*s<deviate value=", LEVEL, INDENT);
        if (deviation->deviate[i].mod == LY_DEVIATE_NO) {
            ly_print(out, "\"not-supported\"/>\n");
            continue;
        } else if (deviation->deviate[i].mod == LY_DEVIATE_ADD) {
            ly_print(out, "\"add\">\n");
        } else if (deviation->deviate[i].mod == LY_DEVIATE_RPL) {
            ly_print(out, "\"replace\">\n");
        } else if (deviation->deviate[i].mod == LY_DEVIATE_DEL) {
            ly_print(out, "\"delete\">\n");
        }
        level++;

        /* extensions */
        if (deviation->deviate[i].ext_size) {
            yin_print_extension_instances(out, level + 1, module, LYEXT_SUBSTMT_SELF, 0,
                                          deviation->deviate[i].ext, deviation->deviate[i].ext_size);
        }

        /* type */
        if (deviation->deviate[i].type) {
            yin_print_type(out, level, module, deviation->deviate[i].type);
        }

        /* units */
        yin_print_substmt(out, level, LYEXT_SUBSTMT_UNITS, 0, deviation->deviate[i].units, module,
                          deviation->deviate[i].ext, deviation->deviate[i].ext_size);

        /* must */
        for (j = 0; j < deviation->deviate[i].must_size; ++j) {
            yin_print_must(out, level, module, &deviation->deviate[i].must[j]);
        }

        /* unique */
        for (j = 0; j < deviation->deviate[i].unique_size; ++j) {
            yin_print_unique(out, level, &deviation->deviate[i].unique[j]);
            content = 0;
            /* unique's extensions */
            p = -1;
            do {
                p = ly_print_ext_iter(deviation->deviate[i].ext, deviation->deviate[i].ext_size,
                                      p + 1, LYEXT_SUBSTMT_UNIQUE);
            } while (p != -1 && deviation->deviate[i].ext[p]->substmt_index != j);
            if (p != -1) {
                yin_print_close_parent(out, &content);
                do {
                    yin_print_extension_instances(out, level + 1, module, LYEXT_SUBSTMT_UNIQUE, j,
                                                  &deviation->deviate[i].ext[p], 1);
                    do {
                        p = ly_print_ext_iter(deviation->deviate[i].ext, deviation->deviate[i].ext_size,
                                              p + 1, LYEXT_SUBSTMT_UNIQUE);
                    } while (p != -1 && deviation->deviate[i].ext[p]->substmt_index != j);
                } while (p != -1);
            }
            yin_print_close(out, level, NULL, "unique", content);
        }

        /* default */
        for (j = 0; j < deviation->deviate[i].dflt_size; ++j) {
            yin_print_substmt(out, level, LYEXT_SUBSTMT_DEFAULT, j, deviation->deviate[i].dflt[j], module,
                              deviation->deviate[i].ext, deviation->deviate[i].ext_size);
        }

        /* config */
        if (deviation->deviate[i].flags & LYS_CONFIG_W) {
            yin_print_substmt(out, level, LYEXT_SUBSTMT_CONFIG, 0, "true", module,
                              deviation->deviate->ext, deviation->deviate[i].ext_size);
        } else if (deviation->deviate[i].flags & LYS_CONFIG_R) {
            yin_print_substmt(out, level, LYEXT_SUBSTMT_CONFIG, 0, "false", module,
                               deviation->deviate->ext, deviation->deviate[i].ext_size);
        }

        /* mandatory */
        if (deviation->deviate[i].flags & LYS_MAND_TRUE) {
            yin_print_substmt(out, level, LYEXT_SUBSTMT_MANDATORY, 0, "true", module,
                              deviation->deviate[i].ext, deviation->deviate[i].ext_size);
        } else if (deviation->deviate[i].flags & LYS_MAND_FALSE) {
            yin_print_substmt(out, level, LYEXT_SUBSTMT_MANDATORY, 0, "false", module,
                              deviation->deviate[i].ext, deviation->deviate[i].ext_size);
        }

        /* min-elements */
        if (deviation->deviate[i].min_set) {
            yin_print_unsigned(out, level, LYEXT_SUBSTMT_MIN, module,
                               deviation->deviate[i].ext, deviation->deviate[i].ext_size,
                               deviation->deviate[i].min);
        }

        /* max-elements */
        if (deviation->deviate[i].max_set) {
            if (deviation->deviate[i].max) {
                yin_print_unsigned(out, level, LYEXT_SUBSTMT_MAX, module,
                                   deviation->deviate[i].ext, deviation->deviate[i].ext_size,
                                   deviation->deviate[i].max);
            } else {
                yin_print_substmt(out, level, LYEXT_SUBSTMT_MAX, 0, "unbounded", module,
                                  deviation->deviate[i].ext, deviation->deviate[i].ext_size);
            }
        }
        level--;

        yin_print_close(out, level, NULL, "deviate", 1);
    }

    level--;
    yin_print_close(out, level, NULL, "deviation", 1);
}

static void
yin_print_augment(struct lyout *out, int level, const struct lys_module *module,
                  const struct lys_node_augment *augment)
{
    struct lys_node *sub;
    const char *str;

    str = transform_json2schema(module, augment->target_name);
    yin_print_open(out, level, NULL, "augment", "target-node", str, 1);
    lydict_remove(module->ctx, str);
    level++;

    yin_print_snode_common(out, level, (struct lys_node *)augment, augment->module, NULL, SNODE_COMMON_EXT);
    if (augment->when) {
        yin_print_when(out, level, module, augment->when);
    }
    yin_print_snode_common(out, level, (struct lys_node *)augment, augment->module, NULL,
                           SNODE_COMMON_IFF | SNODE_COMMON_STATUS | SNODE_COMMON_DSC | SNODE_COMMON_REF);


    LY_TREE_FOR(augment->child, sub) {
        /* only our augment */
        if (sub->parent != (struct lys_node *)augment) {
            continue;
        }
        yin_print_snode(out, level, sub,
                        LYS_CHOICE | LYS_CONTAINER | LYS_LEAF | LYS_LEAFLIST | LYS_LIST |
                        LYS_USES | LYS_ANYDATA | LYS_CASE | LYS_ACTION | LYS_NOTIF);
    }
    level--;

    yin_print_close(out, level, NULL, "augment", 1);
}

static void
yin_print_typedef(struct lyout *out, int level, const struct lys_module *module, const struct lys_tpdf *tpdf)
{
    const char *dflt;

    yin_print_open(out, level, NULL, "typedef", "name", tpdf->name, 1);
    level++;

    yin_print_snode_common(out, level, (struct lys_node *)tpdf, module, NULL, SNODE_COMMON_EXT);
    yin_print_type(out, level, module, &tpdf->type);
    if (tpdf->units) {
        yin_print_substmt(out, level, LYEXT_SUBSTMT_UNITS, 0, tpdf->units, module, tpdf->ext, tpdf->ext_size);
    }
    if (tpdf->dflt) {
        if (tpdf->flags & LYS_DFLTJSON) {
            assert(strchr(tpdf->dflt, ':'));
            if (!strncmp(tpdf->dflt, module->name, strchr(tpdf->dflt, ':') - tpdf->dflt)) {
                /* local module */
                dflt = lydict_insert(module->ctx, strchr(tpdf->dflt, ':') + 1, 0);
            } else {
                dflt = transform_json2schema(module, tpdf->dflt);
            }
        } else {
            dflt = tpdf->dflt;
        }
        yin_print_substmt(out, level, LYEXT_SUBSTMT_DEFAULT, 0, dflt, module, tpdf->ext, tpdf->ext_size);
        if (tpdf->flags & LYS_DFLTJSON) {
            lydict_remove(module->ctx, dflt);
        }
    }
    yin_print_snode_common(out, level, (struct lys_node *)tpdf, module, NULL,
                           SNODE_COMMON_STATUS | SNODE_COMMON_DSC | SNODE_COMMON_REF);

    level--;
    yin_print_close(out, level, NULL, "typedef", 1);
}

static void
yin_print_identity(struct lyout *out, int level, const struct lys_ident *ident)
{
    int content = 0, i;
    struct lys_module *mod;
    char *str;

    yin_print_open(out, level, NULL, "identity", "name", ident->name, content);
    level++;

    yin_print_snode_common(out, level, (struct lys_node *)ident, ident->module, &content,
                           SNODE_COMMON_EXT | SNODE_COMMON_IFF);
    for (i = 0; i < ident->base_size; i++) {
        yin_print_close_parent(out, &content);
        mod = lys_main_module(ident->base[i]->module);
        if (lys_main_module(ident->module) == mod) {
            yin_print_substmt(out, level, LYEXT_SUBSTMT_BASE, 0, ident->base[i]->name,
                              ident->module, ident->ext, ident->ext_size);
        } else {
            asprintf(&str, "%s:%s", transform_module_name2import_prefix(ident->module, mod->name), ident->base[i]->name);
            yin_print_substmt(out, level, LYEXT_SUBSTMT_BASE, 0, str,
                              ident->module, ident->ext, ident->ext_size);
            free(str);
        }
    }
    yin_print_snode_common(out, level, (struct lys_node *)ident, ident->module, &content,
                           SNODE_COMMON_STATUS | SNODE_COMMON_DSC | SNODE_COMMON_REF);

    level--;
    yin_print_close(out, level, NULL, "identity", content);
}

static void
yin_print_container(struct lyout *out, int level, const struct lys_node *node)
{
    int i, content = 0;
    struct lys_node *sub;
    struct lys_node_container *cont = (struct lys_node_container *)node;

    yin_print_open(out, level, NULL, "container", "name", node->name, content);
    level++;

    yin_print_snode_common(out, level, node, node->module, &content, SNODE_COMMON_EXT);
    if (cont->when) {
        yin_print_close_parent(out, &content);
        yin_print_when(out, level, node->module, cont->when);
    }

    for (i = 0; i < cont->iffeature_size; i++) {
        yin_print_close_parent(out, &content);
        yin_print_iffeature(out, level, node->module, &cont->iffeature[i]);
    }

    for (i = 0; i < cont->must_size; i++) {
        yin_print_close_parent(out, &content);
        yin_print_must(out, level, node->module, &cont->must[i]);
    }

    if (cont->presence) {
        yin_print_close_parent(out, &content);
        yin_print_substmt(out, level, LYEXT_SUBSTMT_PRESENCE, 0, cont->presence,
                          node->module, node->ext, node->ext_size);
    }
    yin_print_snode_common(out, level, node, node->module, &content, SNODE_COMMON_CONFIG |
                           SNODE_COMMON_STATUS | SNODE_COMMON_DSC | SNODE_COMMON_REF);

    for (i = 0; i < cont->tpdf_size; i++) {
        yin_print_close_parent(out, &content);
        yin_print_typedef(out, level, node->module, &cont->tpdf[i]);
    }

    LY_TREE_FOR(node->child, sub) {
        /* augments */
        if (sub->parent != node) {
            continue;
        }
        yin_print_close_parent(out, &content);
        yin_print_snode(out, level, sub, LYS_GROUPING);
    }
    LY_TREE_FOR(node->child, sub) {
        /* augments */
        if (sub->parent != node) {
            continue;
        }
        yin_print_close_parent(out, &content);
        yin_print_snode(out, level, sub, LYS_CHOICE | LYS_CONTAINER | LYS_LEAF | LYS_LEAFLIST | LYS_LIST |
                         LYS_USES | LYS_ANYDATA );
    }
    LY_TREE_FOR(node->child, sub) {
        /* augments */
        if (sub->parent != node) {
            continue;
        }
        yin_print_close_parent(out, &content);
        yin_print_snode(out, level, sub, LYS_ACTION);
    }
    LY_TREE_FOR(node->child, sub) {
        /* augments */
        if (sub->parent != node) {
            continue;
        }
        yin_print_close_parent(out, &content);
        yin_print_snode(out, level, sub, LYS_NOTIF);
    }

    level--;
    yin_print_close(out, level, NULL, "container", content);
}

static void
yin_print_case(struct lyout *out, int level, const struct lys_node *node)
{
    int content = 0;
    struct lys_node *sub;
    struct lys_node_case *cas = (struct lys_node_case *)node;

    yin_print_open(out, level, NULL, "case", "name", cas->name, content);
    level++;

    yin_print_snode_common(out, level, node, node->module, &content, SNODE_COMMON_EXT);
    if (cas->when) {
        yin_print_close_parent(out, &content);
        yin_print_when(out, level, node->module, cas->when);
    }
    yin_print_snode_common(out, level, node, node->module, &content,
                           SNODE_COMMON_IFF | SNODE_COMMON_STATUS | SNODE_COMMON_DSC | SNODE_COMMON_REF);

    LY_TREE_FOR(node->child, sub) {
        /* augments */
        if (sub->parent != node) {
            continue;
        }
        yin_print_close_parent(out, &content);
        yin_print_snode(out, level, sub,
                        LYS_CHOICE | LYS_CONTAINER | LYS_LEAF | LYS_LEAFLIST | LYS_LIST |
                        LYS_USES | LYS_ANYDATA);
    }

    level--;
    yin_print_close(out, level, NULL, "case", content);
}

static void
yin_print_choice(struct lyout *out, int level, const struct lys_node *node)
{
    int i, content = 0;
    struct lys_node *sub;
    struct lys_node_choice *choice = (struct lys_node_choice *)node;

    yin_print_open(out, level, NULL, "choice", "name", node->name, content);
    level++;

    yin_print_snode_common(out, level, node, node->module, &content, SNODE_COMMON_EXT);
    if (choice->when) {
        yin_print_close_parent(out, &content);
        yin_print_when(out, level, node->module, choice->when);
    }
    for (i = 0; i < choice->iffeature_size; i++) {
        yin_print_close_parent(out, &content);
        yin_print_iffeature(out, level, node->module, &choice->iffeature[i]);
    }
    if (choice->dflt) {
        yin_print_close_parent(out, &content);
        yin_print_substmt(out, level, LYEXT_SUBSTMT_DEFAULT, 0, choice->dflt->name,
                          node->module, node->ext, node->ext_size);
    }

    yin_print_snode_common(out, level, node, node->module, &content, SNODE_COMMON_CONFIG | SNODE_COMMON_MAND |
                           SNODE_COMMON_STATUS | SNODE_COMMON_DSC | SNODE_COMMON_REF);

    LY_TREE_FOR(node->child, sub) {
        /* augments */
        if (sub->parent != node) {
            continue;
        }
        yin_print_close_parent(out, &content);
        yin_print_snode(out, level, sub,
                        LYS_CHOICE |LYS_CONTAINER | LYS_LEAF | LYS_LEAFLIST | LYS_LIST | LYS_ANYDATA | LYS_CASE);
    }

    level--;
    yin_print_close(out, level, NULL, "choice", content);
}

static void
yin_print_leaf(struct lyout *out, int level, const struct lys_node *node)
{
    int i;
    struct lys_node_leaf *leaf = (struct lys_node_leaf *)node;
    const char *dflt;

    yin_print_open(out, level, NULL, "leaf", "name", node->name, 1);
    level++;

    yin_print_snode_common(out, level, node, node->module, NULL, SNODE_COMMON_EXT);
    if (leaf->when) {
        yin_print_when(out, level, node->module, leaf->when);
    }
    for (i = 0; i < leaf->iffeature_size; i++) {
        yin_print_iffeature(out, level, node->module, &leaf->iffeature[i]);
    }
    yin_print_type(out, level, node->module, &leaf->type);
    yin_print_substmt(out, level, LYEXT_SUBSTMT_UNITS, 0, leaf->units,
                      node->module, node->ext, node->ext_size);
    for (i = 0; i < leaf->must_size; i++) {
        yin_print_must(out, level, node->module, &leaf->must[i]);
    }
    if (leaf->dflt) {
        if (leaf->flags & LYS_DFLTJSON) {
            assert(strchr(leaf->dflt, ':'));
            if (!strncmp(leaf->dflt, lys_node_module(node)->name, strchr(leaf->dflt, ':') - leaf->dflt)) {
                /* local module */
                dflt = lydict_insert(node->module->ctx, strchr(leaf->dflt, ':') + 1, 0);
            } else {
                dflt = transform_json2schema(node->module, leaf->dflt);
            }
        } else {
            dflt = leaf->dflt;
        }
        yin_print_substmt(out, level, LYEXT_SUBSTMT_DEFAULT, 0, dflt,
                          node->module, node->ext, node->ext_size);
        if (leaf->flags & LYS_DFLTJSON) {
            lydict_remove(node->module->ctx, dflt);
        }
    }
    yin_print_snode_common(out, level, node, node->module, NULL, SNODE_COMMON_CONFIG | SNODE_COMMON_MAND |
                           SNODE_COMMON_STATUS | SNODE_COMMON_DSC | SNODE_COMMON_REF);

    level--;
    yin_print_close(out, level, NULL, "leaf", 1);
}

static void
yin_print_anydata(struct lyout *out, int level, const struct lys_node *node)
{
    int i, content = 0;
    struct lys_node_anydata *any = (struct lys_node_anydata *)node;
    const char *name;

    name = any->nodetype == LYS_ANYXML ? "anyxml" : "anydata";
    yin_print_open(out, level, NULL, name, "name", any->name, content);

    level++;
    yin_print_snode_common(out, level, node, node->module, &content, SNODE_COMMON_EXT);
    if (any->when) {
        yin_print_close_parent(out, &content);
        yin_print_when(out, level, node->module, any->when);
    }
    for (i = 0; i < any->iffeature_size; i++) {
        yin_print_close_parent(out, &content);
        yin_print_iffeature(out, level, node->module, &any->iffeature[i]);
    }
    for (i = 0; i < any->must_size; i++) {
        yin_print_close_parent(out, &content);
        yin_print_must(out, level, node->module, &any->must[i]);
    }
    yin_print_snode_common(out, level, node, node->module, &content, SNODE_COMMON_CONFIG | SNODE_COMMON_MAND |
                           SNODE_COMMON_STATUS | SNODE_COMMON_DSC | SNODE_COMMON_REF);

    level--;
    yin_print_close(out, level, NULL, name, content);
}

static void
yin_print_leaflist(struct lyout *out, int level, const struct lys_node *node)
{
    int i;
    struct lys_node_leaflist *llist = (struct lys_node_leaflist *)node;
    const char *dflt;

    yin_print_open(out, level, NULL, "leaf-list", "name", node->name, 1);
    level++;

    yin_print_snode_common(out, level, node, node->module, NULL, SNODE_COMMON_EXT);
    if (llist->when) {
        yin_print_when(out, level, llist->module, llist->when);
    }
    for (i = 0; i < llist->iffeature_size; i++) {
        yin_print_iffeature(out, level, node->module, &llist->iffeature[i]);
    }
    yin_print_type(out, level, node->module, &llist->type);
    yin_print_substmt(out, level, LYEXT_SUBSTMT_UNITS, 0, llist->units,
                      node->module, node->ext, node->ext_size);
    for (i = 0; i < llist->must_size; i++) {
        yin_print_must(out, level, node->module, &llist->must[i]);
    }
    for (i = 0; i < llist->dflt_size; i++) {
        if (llist->flags & LYS_DFLTJSON) {
            assert(strchr(llist->dflt[i], ':'));
            if (!strncmp(llist->dflt[i], lys_node_module(node)->name, strchr(llist->dflt[i], ':') - llist->dflt[i])) {
                /* local module */
                dflt = lydict_insert(node->module->ctx, strchr(llist->dflt[i], ':') + 1, 0);
            } else {
                dflt = transform_json2schema(node->module, llist->dflt[i]);
            }
        } else {
            dflt = llist->dflt[i];
        }
        yin_print_substmt(out, level, LYEXT_SUBSTMT_DEFAULT, i, dflt,
                          node->module, node->ext, node->ext_size);
        if (llist->flags & LYS_DFLTJSON) {
            lydict_remove(node->module->ctx, dflt);
        }
    }
    yin_print_snode_common(out, level, node, node->module, NULL, SNODE_COMMON_CONFIG);
    if (llist->min > 0) {
        yin_print_unsigned(out, level, LYEXT_SUBSTMT_MIN, node->module, node->ext, node->ext_size, llist->min);
    }
    if (llist->max > 0) {
        yin_print_unsigned(out, level, LYEXT_SUBSTMT_MAX, node->module, node->ext, node->ext_size, llist->max);
    }
    if (llist->flags & LYS_USERORDERED) {
        yin_print_substmt(out, level, LYEXT_SUBSTMT_ORDEREDBY, 0, "user",
                          node->module, node->ext, node->ext_size);
    } else if (ly_print_ext_iter(node->ext, node->ext_size, 0, LYEXT_SUBSTMT_ORDEREDBY) != -1) {
        yin_print_substmt(out, level, LYEXT_SUBSTMT_ORDEREDBY, 0, "system",
                          node->module, node->ext, node->ext_size);
    }
    yin_print_snode_common(out, level, node, node->module, NULL,
                           SNODE_COMMON_STATUS | SNODE_COMMON_DSC | SNODE_COMMON_REF);

    level--;
    yin_print_close(out, level, NULL, "leaf-list", 1);
}

static void
yin_print_list(struct lyout *out, int level, const struct lys_node *node)
{
    int i, p, content = 0, content2;
    struct lys_node *sub;
    struct lys_node_list *list = (struct lys_node_list *)node;

    yin_print_open(out, level, NULL, "list", "name", node->name, content);
    level++;

    yin_print_snode_common(out, level, node, node->module, &content, SNODE_COMMON_EXT);
    if (list->when) {
        yin_print_close_parent(out, &content);
        yin_print_when(out, level, list->module, list->when);
    }
    for (i = 0; i < list->iffeature_size; i++) {
        yin_print_close_parent(out, &content);
        yin_print_iffeature(out, level, node->module, &list->iffeature[i]);
    }
    for (i = 0; i < list->must_size; i++) {
        yin_print_close_parent(out, &content);
        yin_print_must(out, level, list->module, &list->must[i]);
    }
    if (list->keys_size) {
        yin_print_close_parent(out, &content);
        yin_print_substmt(out, level, LYEXT_SUBSTMT_KEY, 0, list->keys_str,
                          node->module, node->ext, node->ext_size);
    }
    for (i = 0; i < list->unique_size; i++) {
        yin_print_close_parent(out, &content);
        yin_print_unique(out, level, &list->unique[i]);
        content2 = 0;
        /* unique's extensions */
        p = -1;
        do {
            p = ly_print_ext_iter(list->ext, list->ext_size, p + 1, LYEXT_SUBSTMT_UNIQUE);
        } while (p != -1 && list->ext[p]->substmt_index != i);
        if (p != -1) {
            yin_print_close_parent(out, &content2);
            do {
                yin_print_extension_instances(out, level + 1, list->module, LYEXT_SUBSTMT_UNIQUE, i, &list->ext[p], 1);
                do {
                    p = ly_print_ext_iter(list->ext, list->ext_size, p + 1, LYEXT_SUBSTMT_UNIQUE);
                } while (p != -1 && list->ext[p]->substmt_index != i);
            } while (p != -1);
        }
        yin_print_close(out, level, NULL, "unique", content2);
    }
    yin_print_snode_common(out, level, node, node->module, NULL, SNODE_COMMON_CONFIG);
    if (list->min > 0) {
        yin_print_close_parent(out, &content);
        yin_print_unsigned(out, level, LYEXT_SUBSTMT_MIN, node->module, node->ext, node->ext_size, list->min);
    }
    if (list->max > 0) {
        yin_print_close_parent(out, &content);
        yin_print_unsigned(out, level, LYEXT_SUBSTMT_MAX, node->module, node->ext, node->ext_size, list->max);
    }
    if (list->flags & LYS_USERORDERED) {
        yin_print_substmt(out, level, LYEXT_SUBSTMT_ORDEREDBY, 0, "user",
                          node->module, node->ext, node->ext_size);
    } else if (ly_print_ext_iter(node->ext, node->ext_size, 0, LYEXT_SUBSTMT_ORDEREDBY) != -1) {
        yin_print_substmt(out, level, LYEXT_SUBSTMT_ORDEREDBY, 0, "system",
                          node->module, node->ext, node->ext_size);
    }
    yin_print_snode_common(out, level, node, node->module, NULL,
                           SNODE_COMMON_STATUS | SNODE_COMMON_DSC | SNODE_COMMON_REF);
    for (i = 0; i < list->tpdf_size; i++) {
        yin_print_close_parent(out, &content);
        yin_print_typedef(out, level, list->module, &list->tpdf[i]);
    }

    LY_TREE_FOR(node->child, sub) {
        /* augments */
        if (sub->parent != node) {
            continue;
        }
        yin_print_close_parent(out, &content);
        yin_print_snode(out, level, sub, LYS_GROUPING);
    }

    LY_TREE_FOR(node->child, sub) {
        /* augments */
        if (sub->parent != node) {
            continue;
        }
        yin_print_close_parent(out, &content);
        yin_print_snode(out, level, sub, LYS_CHOICE | LYS_CONTAINER | LYS_LEAF | LYS_LEAFLIST | LYS_LIST |
                         LYS_USES | LYS_GROUPING | LYS_ANYDATA);
    }

    LY_TREE_FOR(node->child, sub) {
        /* augments */
        if (sub->parent != node) {
            continue;
        }
        yin_print_close_parent(out, &content);
        yin_print_snode(out, level, sub, LYS_ACTION);
    }

    LY_TREE_FOR(node->child, sub) {
        /* augments */
        if (sub->parent != node) {
            continue;
        }
        yin_print_close_parent(out, &content);
        yin_print_snode(out, level, sub, LYS_NOTIF);
    }

    level--;
    yin_print_close(out, level, NULL, "list", content);
}

static void
yin_print_grouping(struct lyout *out, int level, const struct lys_node *node)
{
    int i, content = 0;
    struct lys_node *sub;
    struct lys_node_grp *grp = (struct lys_node_grp *)node;

    yin_print_open(out, level, NULL, "grouping", "name", node->name, content);
    level++;

    yin_print_snode_common(out, level, node, node->module, &content, SNODE_COMMON_EXT | SNODE_COMMON_STATUS |
                           SNODE_COMMON_DSC | SNODE_COMMON_REF);

    for (i = 0; i < grp->tpdf_size; i++) {
        yin_print_close_parent(out, &content);
        yin_print_typedef(out, level, node->module, &grp->tpdf[i]);
    }

    LY_TREE_FOR(node->child, sub) {
        yin_print_close_parent(out, &content);
        yin_print_snode(out, level, sub, LYS_GROUPING);
    }

    LY_TREE_FOR(node->child, sub) {
        yin_print_close_parent(out, &content);
        yin_print_snode(out, level, sub, LYS_CHOICE | LYS_CONTAINER | LYS_LEAF | LYS_LEAFLIST | LYS_LIST |
                         LYS_USES | LYS_ANYDATA);
    }

    LY_TREE_FOR(node->child, sub) {
        yin_print_close_parent(out, &content);
        yin_print_snode(out, level, sub, LYS_ACTION);
    }

    LY_TREE_FOR(node->child, sub) {
        yin_print_close_parent(out, &content);
        yin_print_snode(out, level, sub, LYS_NOTIF);
    }

    level--;
    yin_print_close(out, level, NULL, "grouping", content);
}

static void
yin_print_uses(struct lyout *out, int level, const struct lys_node *node)
{
    int i, content = 0;
    struct lys_node_uses *uses = (struct lys_node_uses *)node;
    struct lys_module *mod;

    ly_print(out, "%*s<uses name=\"", LEVEL, INDENT);
    if (node->child) {
        mod = lys_node_module(node->child);
        if (lys_node_module(node) != mod) {
            ly_print(out, "%s:", transform_module_name2import_prefix(node->module, mod->name));
        }
    }
    ly_print(out, "%s\"", uses->name);
    level++;

    yin_print_snode_common(out, level, node, node->module, &content, SNODE_COMMON_EXT);
    if (uses->when) {
        yin_print_close_parent(out, &content);
        yin_print_when(out, level, node->module, uses->when);
    }
    yin_print_snode_common(out, level, node, node->module, &content, SNODE_COMMON_IFF |
                           SNODE_COMMON_STATUS | SNODE_COMMON_DSC | SNODE_COMMON_REF);
    for (i = 0; i < uses->refine_size; i++) {
        yin_print_close_parent(out, &content);
        yin_print_refine(out, level, node->module, &uses->refine[i]);
    }
    for (i = 0; i < uses->augment_size; i++) {
        yin_print_close_parent(out, &content);
        yin_print_augment(out, level, node->module, &uses->augment[i]);
    }

    level--;
    yin_print_close(out, level, NULL, "uses", content);
}

static void
yin_print_input_output(struct lyout *out, int level, const struct lys_node *node)
{
    int i;
    struct lys_node *sub;
    struct lys_node_inout *inout = (struct lys_node_inout *)node;

    if (node->flags & LYS_IMPLICIT) {
        /* implicit input/output which is not a part of the schema */
        return;
    }

    yin_print_open(out, level, NULL, inout->nodetype == LYS_INPUT ? "input" : "output", NULL, NULL, 1);
    level++;

    if (inout->ext_size) {
        yin_print_extension_instances(out, level, node->module, LYEXT_SUBSTMT_SELF, 0, inout->ext, inout->ext_size);
    }
    for (i = 0; i < inout->must_size; i++) {
        yin_print_must(out, level, node->module, &inout->must[i]);
    }
    for (i = 0; i < inout->tpdf_size; i++) {
        yin_print_typedef(out, level, node->module, &inout->tpdf[i]);
    }

    LY_TREE_FOR(node->child, sub) {
        /* augments */
        if (sub->parent != node) {
            continue;
        }
        yin_print_snode(out, level, sub, LYS_GROUPING);
    }
    LY_TREE_FOR(node->child, sub) {
        /* augments */
        if (sub->parent != node) {
            continue;
        }
        yin_print_snode(out, level, sub, LYS_CHOICE | LYS_CONTAINER | LYS_LEAF | LYS_LEAFLIST | LYS_LIST |
                        LYS_USES | LYS_ANYDATA);
    }
    level--;

    yin_print_close(out, level, NULL, (inout->nodetype == LYS_INPUT ? "input" : "output"), 1);
}

static void
yin_print_rpc_action(struct lyout *out, int level, const struct lys_node *node)
{
    int i, content = 0;
    struct lys_node *sub;
    struct lys_node_rpc_action *rpc = (struct lys_node_rpc_action *)node;

    yin_print_open(out, level, NULL, (node->nodetype == LYS_RPC ? "rpc" : "action"), "name", node->name, content);
    level++;

    yin_print_snode_common(out, level, node, node->module, &content, SNODE_COMMON_EXT | SNODE_COMMON_IFF |
                           SNODE_COMMON_STATUS | SNODE_COMMON_DSC | SNODE_COMMON_REF);

    for (i = 0; i < rpc->tpdf_size; i++) {
        yin_print_close_parent(out, &content);
        yin_print_typedef(out, level, node->module, &rpc->tpdf[i]);
    }

    LY_TREE_FOR(node->child, sub) {
        /* augments */
        if (sub->parent != node) {
            continue;
        }
        yin_print_close_parent(out, &content);
        yin_print_snode(out, level, sub, LYS_GROUPING);
    }

    LY_TREE_FOR(node->child, sub) {
        /* augments */
        if (sub->parent != node) {
            continue;
        }
        yin_print_close_parent(out, &content);
        yin_print_snode(out, level, sub, LYS_INPUT);
    }

    LY_TREE_FOR(node->child, sub) {
        /* augments */
        if (sub->parent != node) {
            continue;
        }
        yin_print_close_parent(out, &content);
        yin_print_snode(out, level, sub, LYS_OUTPUT);
    }

    level--;
    yin_print_close(out, level, NULL, (node->nodetype == LYS_RPC ? "rpc" : "action"), content);
}

static void
yin_print_notif(struct lyout *out, int level, const struct lys_node *node)
{
    int i, content = 0;
    struct lys_node *sub;
    struct lys_node_notif *notif = (struct lys_node_notif *)node;

    yin_print_open(out, level, NULL, "notification", "name", node->name, content);
    level++;

    yin_print_snode_common(out, level, node, node->module, &content, SNODE_COMMON_EXT | SNODE_COMMON_IFF);
    for (i = 0; i < notif->must_size; i++) {
        yin_print_close_parent(out, &content);
        yin_print_must(out, level, node->module, &notif->must[i]);
    }
    yin_print_snode_common(out, level, node, node->module, &content,
                           SNODE_COMMON_STATUS | SNODE_COMMON_DSC | SNODE_COMMON_REF);
    for (i = 0; i < notif->tpdf_size; i++) {
        yin_print_close_parent(out, &content);
        yin_print_typedef(out, level, node->module, &notif->tpdf[i]);
    }

    LY_TREE_FOR(node->child, sub) {
        /* augments */
        if (sub->parent != node) {
            continue;
        }
        yin_print_close_parent(out, &content);
        yin_print_snode(out, level, sub, LYS_GROUPING);
    }
    LY_TREE_FOR(node->child, sub) {
        /* augments */
        if (sub->parent != node) {
            continue;
        }
        yin_print_close_parent(out, &content);
        yin_print_snode(out, level, sub,
                         LYS_CHOICE | LYS_CONTAINER | LYS_LEAF | LYS_LEAFLIST | LYS_LIST |
                         LYS_USES | LYS_ANYDATA);
    }

    level--;
    yin_print_close(out, level, NULL, "notification", content);
}

static void
yin_print_snode(struct lyout *out, int level, const struct lys_node *node, int mask)
{
    switch (node->nodetype & mask) {
    case LYS_CONTAINER:
        yin_print_container(out, level, node);
        break;
    case LYS_CHOICE:
        yin_print_choice(out, level, node);
        break;
    case LYS_LEAF:
        yin_print_leaf(out, level, node);
        break;
    case LYS_LEAFLIST:
        yin_print_leaflist(out, level, node);
        break;
    case LYS_LIST:
        yin_print_list(out, level, node);
        break;
    case LYS_USES:
        yin_print_uses(out, level, node);
        break;
    case LYS_GROUPING:
        yin_print_grouping(out, level, node);
        break;
    case LYS_ANYXML:
    case LYS_ANYDATA:
        yin_print_anydata(out, level, node);
        break;
    case LYS_CASE:
        yin_print_case(out, level, node);
        break;
    case LYS_RPC:
    case LYS_ACTION:
        yin_print_rpc_action(out, level, node);
        break;
    case LYS_INPUT:
    case LYS_OUTPUT:
        yin_print_input_output(out, level, node);
        break;
    case LYS_NOTIF:
        yin_print_notif(out, level, node);
        break;
    default:
        break;
    }
}

static void
yin_print_xmlns(struct lyout *out, const struct lys_module *module)
{
    unsigned int i, lvl;

    if (module->type) {
        lvl = 11;
    } else {
        lvl = 8;
    }

    ly_print(out, "%*sxmlns=\"%s\"", lvl, INDENT, LY_NSYIN);
    if (!module->type) {
        ly_print(out, "\n%*sxmlns:%s=\"%s\"", lvl, INDENT, module->prefix, module->ns);
    }
    for (i = 0; i < module->imp_size; ++i) {
        ly_print(out, "\n%*sxmlns:%s=\"%s\"", lvl, INDENT, module->imp[i].prefix, module->imp[i].module->ns);
    }
}

int
yin_print_model(struct lyout *out, const struct lys_module *module)
{
    unsigned int i;
    int level = 0, p;
    struct lys_node *node;

    ly_print(out, "<?xml version=\"1.0\" encoding=\"UTF-8\"?>\n");

    if (module->deviated == 1) {
        ly_print(out, "<!-- DEVIATED -->\n");
    }

    /* (sub)module-header-stmts */
    if (module->type) {
        ly_print(out, "<submodule name=\"%s\"\n", module->name);
        yin_print_xmlns(out, module);
        ly_print(out, ">\n");

        level++;
        if (module->version) {
            yin_print_substmt(out, level, LYEXT_SUBSTMT_VERSION, 0,
                              ((struct lys_submodule *)module)->belongsto->version == 2 ? "1.1" : "1",
                              module, module->ext, module->ext_size);
        }
        yin_print_open(out, level, NULL, "belongs-to", "module", ((struct lys_submodule *)module)->belongsto->name, 1);
        p = -1;
        while ((p = ly_print_ext_iter(module->ext, module->ext_size, p + 1, LYEXT_SUBSTMT_BELONGSTO)) != -1) {
            yin_print_extension_instances(out, level + 1, module, LYEXT_SUBSTMT_BELONGSTO, 0, &module->ext[p], 1);
        }
        yin_print_substmt(out, level + 1, LYEXT_SUBSTMT_PREFIX, 0, module->prefix,
                          module, module->ext, module->ext_size);
        yin_print_close(out, level, NULL, "belongs-to", 1);
    } else {
        ly_print(out, "<module name=\"%s\"\n", module->name);
        yin_print_xmlns(out, module);
        ly_print(out, ">\n");

        level++;
        if (module->version) {
            yin_print_substmt(out, level, LYEXT_SUBSTMT_VERSION, 0, module->version == 2 ? "1.1" : "1",
                              module, module->ext, module->ext_size);
        }
        yin_print_substmt(out, level, LYEXT_SUBSTMT_NAMESPACE, 0, module->ns,
                          module, module->ext, module->ext_size);
        yin_print_substmt(out, level, LYEXT_SUBSTMT_PREFIX, 0, module->prefix,
                           module, module->ext, module->ext_size);
    }

    /* linkage-stmts */
    for (i = 0; i < module->imp_size; i++) {
        yin_print_open(out, level, NULL, "import", "module", module->imp[i].module->name, 1);
        level++;

        yin_print_extension_instances(out, level, module, LYEXT_SUBSTMT_SELF, 0,
                                       module->imp[i].ext, module->imp[i].ext_size);
        yin_print_substmt(out, level, LYEXT_SUBSTMT_PREFIX, 0, module->imp[i].prefix,
                          module, module->imp[i].ext, module->imp[i].ext_size);
        if (module->imp[i].rev[0]) {
            yin_print_substmt(out, level, LYEXT_SUBSTMT_REVISIONDATE, 0, module->imp[i].rev,
                              module, module->imp[i].ext, module->imp[i].ext_size);
        }
        yin_print_substmt(out, level, LYEXT_SUBSTMT_DESCRIPTION, 0, module->imp[i].dsc,
                          module, module->imp[i].ext, module->imp[i].ext_size);
        yin_print_substmt(out, level, LYEXT_SUBSTMT_REFERENCE, 0, module->imp[i].ref,
                          module, module->imp[i].ext, module->imp[i].ext_size);

        level--;
        yin_print_close(out, level, NULL, "import", 1);
    }
    for (i = 0; i < module->inc_size; i++) {
<<<<<<< HEAD
        if (module->inc[i].external) {
            continue;
        }

        if (module->inc[i].rev[0] || module->inc[i].dsc || module->inc[i].ref || module->inc[i].ext_size) {
            yin_print_open(out, level, NULL, "include", "module", module->inc[i].submodule->name, 1);
=======
        close = (module->inc[i].rev[0] ? 0 : 1);
        yin_print_open(out, level, "include", "module", module->inc[i].submodule->name, close);

        if (!close) {
>>>>>>> d6988373
            level++;

            yin_print_extension_instances(out, level, module, LYEXT_SUBSTMT_SELF, 0,
                                          module->inc[i].ext, module->inc[i].ext_size);
            if (module->inc[i].rev[0]) {
                yin_print_substmt(out, level, LYEXT_SUBSTMT_REVISIONDATE, 0, module->inc[i].rev,
                                  module, module->inc[i].ext, module->inc[i].ext_size);
            }
            yin_print_substmt(out, level, LYEXT_SUBSTMT_DESCRIPTION, 0, module->inc[i].dsc,
                               module, module->inc[i].ext, module->inc[i].ext_size);
            yin_print_substmt(out, level, LYEXT_SUBSTMT_REFERENCE, 0, module->inc[i].ref,
                              module, module->inc[i].ext, module->inc[i].ext_size);

            level--;
            yin_print_close(out, level, NULL, "include", 1);
        } else {
            yin_print_open(out, level, NULL, "include", "module", module->inc[i].submodule->name, -1);
        }
    }

    /* meta-stmts */
    yin_print_substmt(out, level, LYEXT_SUBSTMT_ORGANIZATION, 0, module->org,
                      module, module->ext, module->ext_size);
    yin_print_substmt(out, level, LYEXT_SUBSTMT_CONTACT, 0, module->contact,
                      module, module->ext, module->ext_size);
    yin_print_substmt(out, level, LYEXT_SUBSTMT_DESCRIPTION, 0, module->dsc,
                      module, module->ext, module->ext_size);
    yin_print_substmt(out, level, LYEXT_SUBSTMT_REFERENCE, 0, module->ref,
                      module, module->ext, module->ext_size);

    /* revision-stmts */
    for (i = 0; i < module->rev_size; i++) {
        if (module->rev[i].dsc || module->rev[i].ref || module->ext_size) {
            yin_print_open(out, level, NULL, "revision", "date", module->rev[i].date, 1);
            level++;
            yin_print_extension_instances(out, level, module, LYEXT_SUBSTMT_SELF, 0,
                                          module->rev[i].ext, module->rev[i].ext_size);
            yin_print_substmt(out, level, LYEXT_SUBSTMT_DESCRIPTION, 0, module->rev[i].dsc,
                              module, module->rev[i].ext, module->rev[i].ext_size);
            yin_print_substmt(out, level, LYEXT_SUBSTMT_REFERENCE, 0, module->rev[i].ref,
                               module, module->rev[i].ext, module->rev[i].ext_size);
            level--;
            yin_print_close(out, level, NULL, "revision", 1);
        } else {
            yin_print_open(out, level, NULL, "revision", "date", module->rev[i].date, -1);
        }
    }

    /* body-stmts */
    for (i = 0; i < module->extensions_size; ++i) {
        yin_print_extension(out, level, &module->extensions[i]);
    }
    if (module->ext_size) {
        yin_print_extension_instances(out, level, module, LYEXT_SUBSTMT_SELF, 0, module->ext, module->ext_size);
    }

    for (i = 0; i < module->features_size; i++) {
        yin_print_feature(out, level, &module->features[i]);
    }

    for (i = 0; i < module->ident_size; i++) {
        yin_print_identity(out, level, &module->ident[i]);
    }

    for (i = 0; i < module->tpdf_size; i++) {
        yin_print_typedef(out, level, module, &module->tpdf[i]);
    }

    LY_TREE_FOR(lys_main_module(module)->data, node) {
        if (node->module != module) {
            /* data from submodules */
            continue;
        }
        yin_print_snode(out, level, node, LYS_GROUPING);
    }

    LY_TREE_FOR(lys_main_module(module)->data, node) {
        if (node->module != module) {
            /* data from submodules */
            continue;
        }
        yin_print_snode(out, level, node, LYS_CHOICE | LYS_CONTAINER | LYS_LEAF | LYS_LEAFLIST | LYS_LIST |
                        LYS_USES | LYS_ANYDATA);
    }

    for (i = 0; i < module->augment_size; i++) {
        yin_print_augment(out, level, module, &module->augment[i]);
    }

    LY_TREE_FOR(lys_main_module(module)->data, node) {
        if (node->module != module) {
            /* data from submodules */
            continue;
        }
        yin_print_snode(out, level, node, LYS_RPC | LYS_ACTION);
    }

    LY_TREE_FOR(lys_main_module(module)->data, node) {
        if (node->module != module) {
            /* data from submodules */
            continue;
        }
        yin_print_snode(out, level, node, LYS_NOTIF);
    }

    for (i = 0; i < module->deviation_size; ++i) {
        yin_print_deviation(out, level, module, &module->deviation[i]);
    }

    if (module->type) {
        ly_print(out, "</submodule>\n");
    } else {
        ly_print(out, "</module>\n");
    }
    ly_print_flush(out);

    return EXIT_SUCCESS;
#undef LEVEL
}
<|MERGE_RESOLUTION|>--- conflicted
+++ resolved
@@ -1739,19 +1739,8 @@
         yin_print_close(out, level, NULL, "import", 1);
     }
     for (i = 0; i < module->inc_size; i++) {
-<<<<<<< HEAD
-        if (module->inc[i].external) {
-            continue;
-        }
-
         if (module->inc[i].rev[0] || module->inc[i].dsc || module->inc[i].ref || module->inc[i].ext_size) {
             yin_print_open(out, level, NULL, "include", "module", module->inc[i].submodule->name, 1);
-=======
-        close = (module->inc[i].rev[0] ? 0 : 1);
-        yin_print_open(out, level, "include", "module", module->inc[i].submodule->name, close);
-
-        if (!close) {
->>>>>>> d6988373
             level++;
 
             yin_print_extension_instances(out, level, module, LYEXT_SUBSTMT_SELF, 0,
