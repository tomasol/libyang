--- conflicted
+++ resolved
@@ -1267,11 +1267,7 @@
         c = *((uint8_t *)data2);
         if (num) {
             count = sprintf(buf, "%"PRId64" ", num);
-<<<<<<< HEAD
-            if ( (num > 0 && (count - 1) <= c) 
-=======
             if ( (num > 0 && (count - 1) <= c)
->>>>>>> dfbac23a
                  || (count - 2) <= c ) {
                 /* we have 0. value, print the value with the leading zeros
                  * (one for 0. and also keep the correct with of num according
