/**
 * @file xpath.h
 * @author Michal Vasko <mvasko@cesnet.cz>
 * @brief YANG XPath evaluation functions header
 *
 * Copyright (c) 2015 CESNET, z.s.p.o.
 *
 * This source code is licensed under BSD 3-Clause License (the "License").
 * You may not use this file except in compliance with the License.
 * You may obtain a copy of the License at
 *
 *     https://opensource.org/licenses/BSD-3-Clause
 */

#ifndef _XPATH_H
#define _XPATH_H

#include <stdint.h>

#include "tree_schema.h"
#include "tree_data.h"

/*
 * XPath evaluator fully compliant with http://www.w3.org/TR/1999/REC-xpath-19991116/
 * except the following restrictions in the grammar.
 *
 * PARSED GRAMMAR
 *
 * Full axes are not supported, abbreviated forms must be used,
 * variables are not supported, "id()" and "name(node-set?)"
 * functions are not supported, and processing instruction and
 * comment nodes are not supported, which is also reflected in
 * the grammar. Undefined rules and constants are tokens.
 *
 * Modified full grammar:
 *
 * [1] LocationPath ::= RelativeLocationPath | AbsoluteLocationPath
 * [2] AbsoluteLocationPath ::= '/' RelativeLocationPath? | '//' RelativeLocationPath
 * [3] RelativeLocationPath ::= Step | RelativeLocationPath '/' Step | RelativeLocationPath '//' Step
 * [4] Step ::= '@'? NodeTest Predicate* | '.' | '..'
 * [5] NodeTest ::= NameTest | NodeType '(' ')'
 * [6] Predicate ::= '[' Expr ']'
 * [7] PrimaryExpr ::= '(' Expr ')' | Literal | Number | FunctionCall
 * [8] FunctionCall ::= FunctionName '(' ( Expr ( ',' Expr )* )? ')'
 * [9] PathExpr ::= LocationPath | PrimaryExpr Predicate*
 *                 | PrimaryExpr Predicate* '/' RelativeLocationPath
 *                 | PrimaryExpr Predicate* '//' RelativeLocationPath
 * [10] Expr ::= AndExpr | Expr 'or' AndExpr
 * [11] AndExpr ::= EqualityExpr | AndExpr 'and' EqualityExpr
 * [12] EqualityExpr ::= RelationalExpr | EqualityExpr '=' RelationalExpr
 *                     | EqualityExpr '!=' RelationalExpr
 * [13] RelationalExpr ::= AdditiveExpr
 *                       | RelationalExpr '<' AdditiveExpr
 *                       | RelationalExpr '>' AdditiveExpr
 *                       | RelationalExpr '<=' AdditiveExpr
 *                       | RelationalExpr '>=' AdditiveExpr
 * [14] AdditiveExpr ::= MultiplicativeExpr
 *                     | AdditiveExpr '+' MultiplicativeExpr
 *                     | AdditiveExpr '-' MultiplicativeExpr
 * [15] MultiplicativeExpr ::= UnaryExpr
 *                     | MultiplicativeExpr '*' UnaryExpr
 *                     | MultiplicativeExpr 'div' UnaryExpr
 *                     | MultiplicativeExpr 'mod' UnaryExpr
 * [16] UnaryExpr ::= UnionExpr | '-' UnaryExpr
 * [17] UnionExpr ::= PathExpr | UnionExpr '|' PathExpr
 */

/* expression tokens allocation */
#define LYXP_EXPR_SIZE_START 10
#define LYXP_EXPR_SIZE_STEP 5

/* XPath matches allocation */
#define LYXP_SET_SIZE_START 2
#define LYXP_SET_SIZE_STEP 2

/* building string when casting */
#define LYXP_STRING_CAST_SIZE_START 64
#define LYXP_STRING_CAST_SIZE_STEP 16

/**
 * @brief Tokens that can be in an XPath expression.
 */
enum lyxp_token {
    LYXP_TOKEN_NONE = 0,
    LYXP_TOKEN_PAR1,          /* '(' */
    LYXP_TOKEN_PAR2,          /* ')' */
    LYXP_TOKEN_BRACK1,        /* '[' */
    LYXP_TOKEN_BRACK2,        /* ']' */
    LYXP_TOKEN_DOT,           /* '.' */
    LYXP_TOKEN_DDOT,          /* '..' */
    LYXP_TOKEN_AT,            /* '@' */
    LYXP_TOKEN_COMMA,         /* ',' */
    /* LYXP_TOKEN_DCOLON,      * '::' * axes not supported */
    LYXP_TOKEN_NAMETEST,      /* NameTest */
    LYXP_TOKEN_NODETYPE,      /* NodeType */
    LYXP_TOKEN_FUNCNAME,      /* FunctionName */
    LYXP_TOKEN_OPERATOR_LOG,  /* Operator 'and', 'or' */
    LYXP_TOKEN_OPERATOR_COMP, /* Operator '=', '!=', '<', '<=', '>', '>=' */
    LYXP_TOKEN_OPERATOR_MATH, /* Operator '+', '-', '*', 'div', 'mod', '-' (unary) */
    LYXP_TOKEN_OPERATOR_UNI,  /* Operator '|' */
    LYXP_TOKEN_OPERATOR_PATH, /* Operator '/', '//' */
    /* LYXP_TOKEN_AXISNAME,    * AxisName * axes not supported */
    LYXP_TOKEN_LITERAL,       /* Literal - with either single or double quote */
    LYXP_TOKEN_NUMBER         /* Number */
};

/**
 * @brief Structure holding a parsed XPath expression.
 */
struct lyxp_expr {
    enum lyxp_token *tokens; /* array of tokens */
    uint16_t *expr_pos;      /* array of pointers to the expression in expr (idx of the beginning) */
    uint8_t *tok_len;        /* array of token lengths in expr */
    uint8_t **repeat;        /* array of the operator token indices that succeed this expression ended with 0,
                                more in the comment after this declaration */
    uint16_t used;           /* used array items */
    uint16_t size;           /* allocated array items */

    const char *expr;        /* the original XPath expression */
};

/*
 * lyxp_expr repeat
 *
 * This value is NULL for all the tokens that do not begin an
 * expression which can be repeated. Otherwise it is an array
 * of indices in the tokens array that are an operator for
 * which the current expression is an operand. These values
 * are used during evaluation to know whether we need to
 * duplicate the current context or not. Examples:
 *
 * Expression: "/ *[key1 and key2 or key1 < key2]"
 * Tokens: '/',  '*',  '[',  NameTest,  'and', NameTest, 'or', NameTest, '<',  NameTest, ']'
 * Repeat: NULL, NULL, NULL, [4, 6, 0], NULL,  NULL,     NULL, [8, 0],   NULL, NULL,     NULL
 *
 * Expression: "//node[key and node2]/key | /cont"
 * Tokens: '//',   'NameTest', '[',  'NameTest', 'and', 'NameTest', ']',  '/',  'NameTest', '|',  '/',  'NameTest'
 * Repeat: [9, 0], NULL,       NULL, [4, 0],     NULL,  NULL,       NULL, NULL, NULL,       NULL, NULL, NULL
 *
 * Operators between expressions that are concerned:
 *     'or', 'and', '=', '!=', '<', '>', '<=', '>=', '+', '-', '*', 'div', 'mod', '|'
 */

/**
 * @brief Supported types of (partial) XPath results.
 */
enum lyxp_set_type {
    LYXP_SET_EMPTY = 0,
    LYXP_SET_NODE_SET,
    LYXP_SET_BOOLEAN,
    LYXP_SET_NUMBER,
    LYXP_SET_STRING
};

/**
 * @brief XPath set - (partial) result.
 */
struct lyxp_set {
    enum lyxp_set_type type;
    union {
        struct lyd_node **nodes;
        struct lyd_attr **attrs;
        const char *str;
        long double num;
        int bool;
    } value;

    /* this is valid only for type == LYXP_NODE_SET */
    enum lyxp_node_type *node_type;  /* item with this index is of this node type */
    uint16_t used;
    uint16_t size;
    uint16_t pos;                    /* current context position, indexed from 1, relevant only for predicates */
};

/**
 * @brief Types of nodes that can be in an LYXP_SET_NODE_SET XPath set.
 */
enum lyxp_node_type {
    LYXP_NODE_ROOT_ALL,         /* access to all the data (node value NULL) */
    LYXP_NODE_ROOT_CONFIG,      /* <running> data context (node value NULL) */
    LYXP_NODE_ROOT_STATE,       /* <running> + state data context (node value NULL) */
    LYXP_NODE_ROOT_NOTIF,       /* notification context (node value LYS_NOTIF) */
    LYXP_NODE_ROOT_RPC,         /* RPC (input) context (node value LYS_RPC) */
    LYXP_NODE_ROOT_OUTPUT,      /* RPC output-only context (node value LYS_RPC) */

    LYXP_NODE_ELEM,
    LYXP_NODE_TEXT,
    LYXP_NODE_ATTR
};

#define LYXP_MUST     0x01 /* apply must data tree access restrictions */
#define LYXP_WHEN     0x02 /* apply when data tree access restrictions */
#define LYXP_WHEN_BIT 0x04 /* apply when data tree access restrictions and consider WHEN flags in data nodes */

/**
 * @brief Evaluate the XPath expression \p expr on data. Be careful when using this function, the result can often
 * be confusing without thorough understanding of XPath evaluation rules defined in RFC 6020.
 *
 * @param[in] expr XPath expression to evaluate. Must be in JSON format (prefixes are model names).
 * @param[in] cur_node Current (context) data node.
 * @param[out] set Result set. Must be valid (zeroed usually).
 * @param[in] options Whether to apply some evaluation restrictions.
 * @param[in] line Line in the input file.
 *
 * @return EXIT_SUCCESS on success, EXIT_FAILURE on unresolved when dependency, -1 on error.
 *
 * TODO
 * - change when_must_eval to options and separate when and must
 * - except when, add another option to take WHEN flag in data nodes into account
 * - return 0 on success, -1 on error, 1 when the option from the previous point is used and WHEN flag is the same as
 *   in the cur_node
 */
<<<<<<< HEAD
int lyxp_eval(const char *expr, const struct lyd_node *cur_node, struct lyxp_set *set, int options, uint32_t line);
=======
int lyxp_eval(const char *expr, const struct lyd_node *cur_node, struct lyxp_set *set, int when_must_eval);
>>>>>>> 48464ed9

/**
 * @brief Check the syntax of an XPath expression \p expr. Since it's only syntactic,
 * node and function names may still be invalid.
 *
 * @param[in] expr XPath expression to check.
 *
 * @return EXIT_SUCCESS on pass, -1 on failure.
 */
int lyxp_syntax_check(const char *expr);

/**
 * @brief Print \p set contents.
 *
 * @param[in] f File stream to use.
 * @param[in] set Set to print.
 */
void lyxp_set_print_xml(FILE *f, struct lyxp_set *set);

/**
 * @brief Cast XPath set to another type.
 *        Indirectly context position aware.
 *
 * @param[in] set Set to cast.
 * @param[in] target Target type to cast \p set into.
 * @param[in] cur_node Current (context) data node.
 * @param[in] options Whether to apply some evaluation restrictions.
 */
void lyxp_set_cast(struct lyxp_set *set, enum lyxp_set_type target, const struct lyd_node *cur_node, int options);

/**
 * @brief Free contents of an XPath \p set.
 *
 * @param[in] set Set to free.
 * @param[in] ctx libyang context to use.
 */
void lyxp_set_free(struct lyxp_set *set, struct ly_ctx *ctx);

#endif /* _XPATH_H */<|MERGE_RESOLUTION|>--- conflicted
+++ resolved
@@ -200,7 +200,6 @@
  * @param[in] cur_node Current (context) data node.
  * @param[out] set Result set. Must be valid (zeroed usually).
  * @param[in] options Whether to apply some evaluation restrictions.
- * @param[in] line Line in the input file.
  *
  * @return EXIT_SUCCESS on success, EXIT_FAILURE on unresolved when dependency, -1 on error.
  *
@@ -210,11 +209,7 @@
  * - return 0 on success, -1 on error, 1 when the option from the previous point is used and WHEN flag is the same as
  *   in the cur_node
  */
-<<<<<<< HEAD
-int lyxp_eval(const char *expr, const struct lyd_node *cur_node, struct lyxp_set *set, int options, uint32_t line);
-=======
-int lyxp_eval(const char *expr, const struct lyd_node *cur_node, struct lyxp_set *set, int when_must_eval);
->>>>>>> 48464ed9
+int lyxp_eval(const char *expr, const struct lyd_node *cur_node, struct lyxp_set *set, int options);
 
 /**
  * @brief Check the syntax of an XPath expression \p expr. Since it's only syntactic,
